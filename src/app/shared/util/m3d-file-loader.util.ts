import * as THREE from 'three';
<<<<<<< HEAD
=======
import * as OBJLoaderProto from 'three-obj-loader';
import * as STLLoaderProto from 'three-stl-loader';
>>>>>>> 6140e786

/* UGLY: Load the model-file loaders. */
import * as OBJLoader from 'three-obj-loader';
import * as STLLoader from 'three-stl-loader';
OBJLoader(THREE);
STLLoader(THREE);
/* /UGLY */

import LoadingManager = THREE.LoadingManager;
import BufferGeometry = THREE.BufferGeometry;
import Geometry = THREE.Geometry;


export class Model3DFileLoader {
    /**
     * Tries to load a Mesh from the provided OBJ file. No prior checks are performed and the file
     * is directly handed to the THREE OBJLoader class.
     *
     * @param file File object that should be loaded.
     * @param callback Callback function that will be executed once the file has been loaded.
     * @param manager LoadingManager to use together with the loader class.
     */
    public static loadOBJFile(file: File, callback : Function, manager?: LoadingManager) {
        this.loadOBJFromPath(window.URL.createObjectURL(file), callback, manager)
    }

    /**
     * Tries to load a Mesh from the provided OBJ file. No prior checks are performed and the file
     * is directly handed to the THREE OBJLoader class.
     *
     * @param path File object that should be loaded.
     * @param callback Callback function that will be executed once the file has been loaded.
     * @param manager LoadingManager to use together with the loader class.
     */
    public static loadOBJFromPath(path: string, callback : Function, manager?: LoadingManager) {
        let loader = new THREE.OBJLoader(manager);
        loader.load(path, (object: any) => {
            if (object) {
                let geometry: THREE.Geometry  = new THREE.Geometry();
                object.traverse((child : any) => {
                    if (child instanceof THREE.Mesh) {
                        child.updateMatrix();
                        if (child.geometry instanceof BufferGeometry) {
                            let partial = (new THREE.Geometry()).fromBufferGeometry( child.geometry );
                            geometry.merge(partial, child.matrix);
                        } else if (child.geometry instanceof Geometry) {
                            geometry.merge(child.geometry, child.matrix);
                        }
                    }
                });
                callback(new THREE.Mesh(geometry, new THREE.MeshNormalMaterial()));
            }
        })
    }


    /**
     * Tries to load a Mesh from the provided STL file. No prior checks are performed and the file
     * is directly handed to the THREE STLLoader class.
     *
     * @param file File object that should be loaded.
     * @param callback Callback function that will be executed once the file has been loaded.
     * @param manager LoadingManager to use together with the loader class.
     */
    public static loadSTLFromFile(file: File, callback : Function, manager?: LoadingManager) {
        Model3DFileLoader.loadSTLFromPath(window.URL.createObjectURL(file), callback, manager);
    }

    /**
     * Tries to load a Mesh from the provided STL file path. No prior checks are performed and the file
     * is directly handed to the THREE STLLoader class.
     *
     * @param path Path pointing to the 3D model file that should be loaded.
     * @param callback Callback function that will be executed once the file has been loaded.
     * @param manager LoadingManager to use together with the loader class.
     */
    public static loadSTLFromPath(path: string, callback: Function, manager?: LoadingManager) {
        let loader =  new THREE.OBJLoader(manager);
        loader.load(path, (geometry: any) => {
            if (geometry instanceof BufferGeometry) {
                callback(new THREE.Mesh(new THREE.Geometry().fromBufferGeometry(geometry), new THREE.MeshNormalMaterial()));
            } else if (geometry instanceof Geometry) {
                callback(new THREE.Mesh(geometry, new THREE.MeshNormalMaterial()));
            }
        });
    }

    /**
     * Tries to load a Mesh fro the provided file. Selects the appropriate Three loader class
     * based on the filename.
     *
     * @param file File object that should be loaded.
     * @param callback Callback function that will be executed once the file has been loaded.
     * @param manager LoadingManager to use together with the loader class.
     */
    public static loadFromFile(file: File, callback : Function, manager?: LoadingManager) {
        let filename = file.name.toLowerCase();
        if (filename.endsWith(".obj")) {
            Model3DFileLoader.loadOBJFile(file, callback, manager);
        } else if (filename.endsWith(".stl")) {
            Model3DFileLoader.loadSTLFromFile(file, callback, manager);
        } else {
            console.log("File '" + filename + "' has an unsupported format.");
        }
    }

    /**
     * Tries to load a Mesh fro the provided file. Selects the appropriate Three loader class
     * based on the filename.
     *
     * @param path Path pointing to the 3D model file that should be loaded.
     * @param callback Callback function that will be executed once the file has been loaded.
     * @param manager LoadingManager to use together with the loader class.
     */
    public static loadFromPath(path: string, callback : Function, manager?: LoadingManager) {
        let lpath = path.toLowerCase();
        if (lpath.endsWith(".obj")) {
            Model3DFileLoader.loadOBJFromPath(path, callback, manager);
        } else if (lpath.endsWith(".stl")) {
            Model3DFileLoader.loadSTLFromPath(path, callback, manager);
        } else {
            console.log("File '" + path + "' has an unsupported format.");
        }
    }
}<|MERGE_RESOLUTION|>--- conflicted
+++ resolved
@@ -1,15 +1,14 @@
 import * as THREE from 'three';
-<<<<<<< HEAD
-=======
 import * as OBJLoaderProto from 'three-obj-loader';
 import * as STLLoaderProto from 'three-stl-loader';
->>>>>>> 6140e786
 
 /* UGLY: Load the model-file loaders. */
-import * as OBJLoader from 'three-obj-loader';
-import * as STLLoader from 'three-stl-loader';
-OBJLoader(THREE);
-STLLoader(THREE);
+
+let Loaders = THREE;
+OBJLoaderProto(Loaders);
+let OBJLoader = (Loaders as any).OBJLoader;
+let STLLoader = STLLoaderProto(Loaders);
+
 /* /UGLY */
 
 import LoadingManager = THREE.LoadingManager;
@@ -39,7 +38,7 @@
      * @param manager LoadingManager to use together with the loader class.
      */
     public static loadOBJFromPath(path: string, callback : Function, manager?: LoadingManager) {
-        let loader = new THREE.OBJLoader(manager);
+        let loader = new OBJLoader(manager);
         loader.load(path, (object: any) => {
             if (object) {
                 let geometry: THREE.Geometry  = new THREE.Geometry();
@@ -81,7 +80,7 @@
      * @param manager LoadingManager to use together with the loader class.
      */
     public static loadSTLFromPath(path: string, callback: Function, manager?: LoadingManager) {
-        let loader =  new THREE.OBJLoader(manager);
+        let loader =  new STLLoader(manager);
         loader.load(path, (geometry: any) => {
             if (geometry instanceof BufferGeometry) {
                 callback(new THREE.Mesh(new THREE.Geometry().fromBufferGeometry(geometry), new THREE.MeshNormalMaterial()));
