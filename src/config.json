--- conflicted
+++ resolved
@@ -1,10 +1,6 @@
 {
   "api": {
-<<<<<<< HEAD
-    "host" : "localhost",
-=======
     "host" : "127.0.0.1",
->>>>>>> 6140e786
     "port" : 4567,
     "protocol_http": "http",
     "protocol_ws": "ws",
@@ -12,27 +8,14 @@
   },
 
   "resources": {
-<<<<<<< HEAD
-    "host_thumbnails" : "http://localhost/vitrivr/thumbnails/",
-    "host_object": "http://localhost/vitrivr/objects/",
-=======
     "host_thumbnails" : "http://127.0.0.1/thumbnails/:t/:o/:s:x",
     "host_objects": "http://127.0.0.1/objects/:t/:n",
->>>>>>> 6140e786
     "suffix_default":".jpg",
     "suffix": {
       "IMAGE": "png",
       "VIDEO": "png"
     }
   },
-<<<<<<< HEAD
-  "vbs": {
-    "active":false,
-    "team" : 1,
-    "endpoint": "http://10.34.58.37:12345/submit"
-  },
-=======
->>>>>>> 6140e786
   "evaluation": {
     "active":false
   },
