--- conflicted
+++ resolved
@@ -1,10 +1,6 @@
 {
   "api": {
-<<<<<<< HEAD
-    "host" : "localhost",
-=======
     "host" : "10.34.58.44",
->>>>>>> 52e0b32c
     "port" : 4567,
     "protocol_http": "http",
     "protocol_ws": "ws",
@@ -12,13 +8,8 @@
   },
 
   "resources": {
-<<<<<<< HEAD
-    "host_thumbnails" : "http://localhost/vitrivr/thumbnails/",
-    "host_object": "http://localhost/vitrivr/thumbnails",
-=======
     "host_thumbnails" : "http://10.34.58.44/vitrivr/thumbnails/",
     "host_object": "http://10.34.58.44/vitrivr/objects/",
->>>>>>> 52e0b32c
     "suffix_default":".jpg",
     "suffix": {
       "IMAGE": "png",
@@ -33,8 +24,8 @@
   "evaluation": {
     "active":false,
     "templates":[
-      {"name":"Testset A", "url":"http://localhost/vitrivr/testset/evaluation_a.json"},
-      {"name":"Testset B", "url":"http://localhost/vitrivr/testset/evaluation_b.json"}
+      {"name":"Testset A", "url":"http://10.34.58.10/vitrivr/testset/evaluation_a.json"},
+      {"name":"Testset B", "url":"http://10.34.58.10/vitrivr/testset/evaluation_b.json"}
     ]
   },
   "queryContainerTypes":{
